--- conflicted
+++ resolved
@@ -147,21 +147,14 @@
 
 Next we can start the TD virtual machine. We have two ways: QEMU and Libvirt.
 
-<<<<<<< HEAD
 By QEMU, we can use [start-qemu.sh](https://github.com/intel/tdx-tools/blob/main/start-qemu.sh):
-=======
-By QEMU, we can use [start-qemu.sh](../start-qemu.sh):
->>>>>>> 504aebd1
 
 ```sh
 ./start-qemu.sh -i /path/to/td-guest.qcow2 -b grub -o /path/to/OVMF.sb.fd
 ```
 
-<<<<<<< HEAD
 To boot via libvirt, please update the [xml template](https://github.com/intel/tdx-tools/blob/main/doc/tdx_libvirt_grub.xml.template)
-=======
-To boot via libvirt, please update the [xml template](tdx_libvirt_grub.xml.template)
->>>>>>> 504aebd1
+
 as follows before running the usual virsh commands.
 
 + Use OVMF.sb.fd: `<loader>/path/to/OVMF.sb.fd</loader>`
