--- conflicted
+++ resolved
@@ -1,96 +1,3 @@
 ## TDX Tests
 
-<<<<<<< HEAD
-TDX tests are used to validate basic functionality of TDX software stack. The tests focus on TDVM lifecycle management
- and environment validation.
-
-### Create Cloud Image
-
-Please refer to [Setup TDX Guest Image](/doc/create_guest_image.md) to create guest image, which will be used in tests
-running. It uses `RHEL 8.7` as an example distro.
-
-### Prerequisite
-
-- Install required packages:
-
-  If your host distro is RHEL 8.7:
-
-    ```
-    sudo dnf install python3-virtualenv python3-libvirt libguestfs-devel libvirt-devel python3-devel gcc gcc-c++
-    ```
-
-  If your host distro is Ubuntu 22.04:
-
-    ```
-    sudo apt install python3-virtualenv python3-libvirt libguestfs-dev libvirt-dev python3-dev
-    ```
-
-- Make sure libvirt service is started. If not, start libvirt service.
-
-     ```
-    sudo systemctl status libvirtd
-    sudo systemctl start libvirtd
-    ```
-
-- Setup environment:
-
-    Run below command to setup the pythone environment
-
-    ```
-    cd tdx-tools/tests/
-    source setupenv.sh
-    ```
-
-- Generate artifacts.yaml
-
-    Please refer to tdx-tools/tests/artifacts.yaml.template and generate tdx-tools/tests/artifacts.yaml. Update "source"
-    and "sha256sum" to indicate the location of guest image and guest kernel.
-
-- Generate keys
-
-    Generate a pair of keys that will be used in test running.
-
-    ```
-    ssh-keygen
-    ```
-
-    The keys should be named "vm_ssh_test_key" and "vm_ssh_test_key.pub" and located under tdx-tools/tests/tests/
-
-### Run Tests
-
-- Run all tests:
-
-  ```
-  sudo ./run.sh -s all
-  ```
-
-- Run some case modules: `./run.sh -c <test_module1> -c <test_module2>`
-
-  For example,
-
-  ```
-  ./run.sh -c tests/test_tdvm_lifecycle.py
-  ```
-
-- Run specific cases: `./run.sh -c <test_module1> -c <test_module1>::<test_name>`
-
-  For example,
-
-  ```
-  ./run.sh -c tests/test_tdvm_lifecycle.py::test_tdvm_lifecycle_virsh_suspend_resume
-  ```
-
-  _NOTE:_
-  Before running test tdx-tools/tests/tests/test_workload_redis.py, please make sure
-
-  - The guest image has docker/podman installed.
-  - The guest image contains docker image redis:latest.
-
-- User can specify guest image OS with `-g`. Currently it supports `rhel`, and `ubuntu`. RHEL guest image is used by default if `-g` is not specified:
-
-    ```
-    sudo ./run.sh -g ubuntu -s all
-    ```
-=======
-Please refer to [TDX Tests](/tests/README.md)
->>>>>>> 504aebd1
+Please refer to [TDX Tests](/tests/README.md)